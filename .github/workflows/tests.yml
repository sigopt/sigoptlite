--- conflicted
+++ resolved
@@ -10,13 +10,9 @@
       - name: Check out repository code
         uses: actions/checkout@v4
       - name: Set up Python 3.10
-<<<<<<< HEAD
         uses: actions/setup-python@v5
-=======
-        uses: actions/setup-python@v4
         with:
           python-version: "3.10"
->>>>>>> d83c1f5b
       - run: pip install --upgrade pip setuptools
       - run: pip install . -r requirements-dev.txt
       - run: git ls-files '*.py' | xargs pylint --output-format=text -sn
